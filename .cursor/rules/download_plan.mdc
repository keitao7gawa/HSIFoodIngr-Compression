--- conflicted
+++ resolved
@@ -8,29 +8,6 @@
 - **Persistent ID**: doi:10.7910/DVN/E7WDNQ
 - **データセット名**: HSIFoodIngr-64
 
-<<<<<<< HEAD
-## 実装方法
-Harvard DataverseのNative APIおよびData Access APIを組み合わせ、2段階のプロセスでダウンロードを実行する。
-
-1. ファイルリストの取得
-   データセットに含まれる全ファイルのメタデータ（ファイルID、ファイル名）をリストとして取得する。
-   - エンドポイント: GET /api/datasets/:persistentId/versions/:latest
-2. 個別ファイルのダウンロード
-   取得したファイルリストをループ処理し、ファイルIDを元に各ファイルを個別にダウンロードする。
-   - エンドポイント: GET /api/access/datafile/{id}
-### 参考API仕様
-- **API ドキュメント**: https://guides.dataverse.org/en/latest/api/dataaccess.html#download-by-dataset-api
-- **エンドポイント**: `/api/datasets/:persistentId/versions/:latest`
-- **機能**: データセットのメタデータとファイルリストを取得
-- **レスポンス形式**: JSON（ファイルID、ファイル名、サイズ等を含む）
-
-- **API ドキュメント**: https://guides.dataverse.org/en/latest/api/dataaccess.html#download-by-file-id
-- **エンドポイント**: `/api/access/datafile/{id}`
-- **機能**: ファイルIDを指定して個別ファイルをダウンロード
-- **レスポンス形式**: バイナリデータ（ファイルの実体）
-
-=======
->>>>>>> 7dadc4ac
 ## 開発フェーズ
 
 ### フェーズ1: 基盤実装
@@ -50,6 +27,33 @@
    - セッション管理と認証
    - レート制限への対応
 
+#### API通信層 (dataverse_client.py)
+1. **Dataverse APIクライアントクラス**
+   - 基本設定（エンドポイント，タイムアウト等）
+   - セッション管理と認証
+   - レート制限への対応
+
+2. **ファイルリスト取得機能**
+   - メソッド: `get_file_list()`
+   - データセットメタデータの解析
+   - ファイルIDとパス情報の抽出
+
+3. **個別ファイルダウンロード**
+   - メソッド: `download_file_by_id()`
+   - チャンク単位での効率的なダウンロード
+   - プログレス表示対応
+   - エラーハンドリング
+
+#### ダウンロード処理 (downloader.py)
+1. **一括ダウンロード機能**
+   - ファイルリストに基づく逐次ダウンロード
+   - ファイル数ベースのプログレス表示（例: [35/189]）
+   - 並行ダウンロードの制御
+
+2. **再開機能**
+   - 一時ファイルの管理
+   - チェックポイント保存
+   - 部分ダウンロードからの再開処理
 2. **ファイルリスト取得機能**
    - メソッド: `get_file_list()`
    - データセットメタデータの解析
